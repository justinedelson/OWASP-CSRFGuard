#Build Number for ANT. Do not edit!
<<<<<<< HEAD
#Thu Sep 29 09:58:24 MDT 2011
build.number=579
=======
#Tue Dec 13 13:28:13 EST 2011
build.number=586
>>>>>>> 912cc824
<|MERGE_RESOLUTION|>--- conflicted
+++ resolved
@@ -1,8 +1,3 @@
 #Build Number for ANT. Do not edit!
-<<<<<<< HEAD
-#Thu Sep 29 09:58:24 MDT 2011
-build.number=579
-=======
 #Tue Dec 13 13:28:13 EST 2011
-build.number=586
->>>>>>> 912cc824
+build.number=586